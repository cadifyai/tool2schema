[tool.black]
line-length = 100
target-version = ['py311']

[tool.isort]
profile = "black"
src_paths = ["tool2schema", "tests"]
line_length = 100

[tool.coverage.run]
source = ["tool2schema"]

[tool.poetry]
name = "tool2schema"
version = "v1.2.0"
description = "A library to generate function schemas for use in the OpenAI API."
authors = ["Angus Stewart <siliconlad@protonmail.com>"]
license = "Apache-2.0"
readme = "README.md"
repository="https://github.com/cadifyai/tool2schema"
keywords=["openai", "llm"]

[tool.poetry.dependencies]
python = "^3.9"

[tool.poetry.group.test.dependencies]
pytest = "^7.4.4"
<<<<<<< HEAD
coverage = "^7.4.3"
=======
pydantic = "^2.6.3"
>>>>>>> f810159b

[build-system]
requires = ["poetry-core"]
build-backend = "poetry.core.masonry.api"<|MERGE_RESOLUTION|>--- conflicted
+++ resolved
@@ -25,11 +25,8 @@
 
 [tool.poetry.group.test.dependencies]
 pytest = "^7.4.4"
-<<<<<<< HEAD
 coverage = "^7.4.3"
-=======
 pydantic = "^2.6.3"
->>>>>>> f810159b
 
 [build-system]
 requires = ["poetry-core"]
