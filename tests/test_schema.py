--- conflicted
+++ resolved
@@ -37,7 +37,6 @@
     assert functions.function_tags.schema.to_json() in FindGPTEnabledSchemas(functions)
 
 
-<<<<<<< HEAD
 def test_FindGPTEnabledSchemas_API():
     # Check that the function is found
     assert len(FindGPTEnabledSchemas(functions, schema_type=SchemaType.API)) == 2
@@ -60,8 +59,6 @@
     ) in FindGPTEnabledSchemas(functions, schema_type=SchemaType.TUNE)
 
 
-=======
->>>>>>> aab749ce
 ###############################
 #  Test FindGPTEnabledByName  #
 ###############################
