import functools
import inspect
import json
import re
from enum import Enum
from inspect import Parameter
from types import ModuleType
from typing import Callable, Optional

from tool2schema.parameter_schema import PARAMETER_SCHEMAS, ParameterSchema


class SchemaType(Enum):
    """Enum for schema types."""

    API = 0
    TUNE = 1


def FindGPTEnabled(module: ModuleType) -> list[Callable]:
    """
    Find all functions with the GPTEnabled decorator.

    :param module: Module to search for GPTEnabled functions
    """
    return [x for x in module.__dict__.values() if hasattr(x, "gpt_enabled")]


def FindGPTEnabledSchemas(
    module: ModuleType, schema_type: SchemaType = SchemaType.API
) -> list[dict]:
    """
    Find all function schemas with the GPTEnabled decorator.

    :param module: Module to search for GPTEnabled functions
    :param schema_type: Type of schema to return
    """
    return [x.schema.to_json(schema_type) for x in FindGPTEnabled(module)]


def FindGPTEnabledByName(module: ModuleType, name: str) -> Optional[Callable]:
    """
    Find a function with the GPTEnabled decorator by name.

    :param module: Module to search for GPTEnabled functions
    :param name: Name of the function to find
    """
    for func in FindGPTEnabled(module):
        if func.__name__ == name:
            return func
    return None


def FindGPTEnabledByTag(module: ModuleType, tag: str) -> list[Callable]:
    """
    Find all functions with the GPTEnabled decorator by tag.

    :param module: Module to search for GPTEnabled functions
    :param tag: Tag to search for
    """
    return [x for x in FindGPTEnabled(module) if x.has(tag)]


def SaveGPTEnabled(
    module: ModuleType, path: str, schema_type: SchemaType = SchemaType.API
):
    """
    Save all function schemas with the GPTEnabled decorator to a file.

    :param module: Module to search for GPTEnabled functions
    :param path: Path to save the schemas to
    :param schema_type: Type of schema to return
    """
    schemas = FindGPTEnabledSchemas(module, schema_type)
    json.dump(schemas, open(path, "w"))


class _GPTEnabled:
    def __init__(self, func, **kwargs) -> None:
        self.func = func
        self.schema = FunctionSchema(func)
        self.tags = kwargs.get("tags", [])
        functools.update_wrapper(self, func)

    def __call__(self, *args, **kwargs):

        for key in kwargs:
            if key in self.schema.parameter_schemas:
                # Convert the JSON value to the type expected by the method
                kwargs[key] = self.schema.parameter_schemas[key].parse_value(
                    kwargs[key]
                )

        return self.func(*args, **kwargs)

    def gpt_enabled(self) -> bool:
        return True

    def has(self, tag: str) -> bool:
        return tag in self.tags


def GPTEnabled(func=None, **kwargs):
    """Decorator to generate a function schema for OpenAI."""
    if func:
        return _GPTEnabled(func, **kwargs)
    else:

        def wrapper(function):
            return _GPTEnabled(function, **kwargs)

        return wrapper


class FunctionSchema:
    """Automatically create a function schema for OpenAI."""

    def __init__(self, f: Callable, schema_type: SchemaType = SchemaType.API):
        """
        Initialize FunctionSchema for the given function.

        :param f: The function to create a schema for;
        :param schema_type: Type of schema;
        """
        self.f = f
        self.schema_type: SchemaType = schema_type
        self.schema: dict = {}
        self.parameter_schemas: dict[str, ParameterSchema] = {}
        self._populate_schema()

    def to_json(self, schema_type: SchemaType = SchemaType.API) -> dict:
        """
        Convert schema to JSON.
        :param schema_type: Type of schema to return
        """
        if schema_type == SchemaType.TUNE:
            return FunctionSchema(self.f, schema_type).to_json()["function"]
        return self.schema

    def add_enum(self, n: str, enum: list) -> "FunctionSchema":
        """
        Add enum property to a particular function parameter.

<<<<<<< HEAD
        :param n: The name of the parameter with the enum values;
        :param enum: The list of values for the enum parameter;
=======
        :param schema: The schema to modify
        :param n: The name of the parameter with the enum values
        :param enum: The list of values for the enum parameter
>>>>>>> 201d9e8c
        """
        self.schema["function"]["parameters"]["properties"][n]["enum"] = enum
        return self

    def _populate_schema(self) -> None:
        """
<<<<<<< HEAD
        Populate the schema dictionary.
=======
        Construct a function schema for OpenAI.

        :param f: Function for which to construct the schema
>>>>>>> 201d9e8c
        """
        self.schema["type"] = "function"
        self.schema["function"] = {"name": self.f.__name__}

        description = self._extract_description()

        # Add the function description even if it is an empty string
        if description is not None:
            self.schema["function"]["description"] = description

        self._populate_parameter_schema()

    def _extract_description(self) -> Optional[str]:
        """
        Extract the function description, if present.

<<<<<<< HEAD
        :return: The function description, or None if not present;
=======
        :param f: Function from which to extract description
>>>>>>> 201d9e8c
        """
        if docstring := self.f.__doc__:  # Check if docstring exists
            docstring = " ".join(
                [x.strip() for x in docstring.replace("\n", " ").split()]
            )
            if desc := re.findall(r"(.*?):param", docstring):
                return desc[0].strip()

            return docstring.strip()

<<<<<<< HEAD
        return None

    def _populate_parameter_schema(self) -> None:
=======
        :param f: Function to extra parameter schema from
>>>>>>> 201d9e8c
        """
        Populate the parameters' dictionary.
        """
        json_schema = dict()

<<<<<<< HEAD
        for n, o in inspect.signature(self.f).parameters.items():
=======
        :param f: Function to extra parameter properties from
        """
        pschema = dict()
        for n, o in inspect.signature(f).parameters.items():
>>>>>>> 201d9e8c
            if n == "kwargs":
                continue  # Skip kwargs

            for Param in PARAMETER_SCHEMAS:
                if Param.matches(o):
                    p = Param(o, self.f.__doc__)
                    json_schema[n] = p.to_json()
                    self.parameter_schemas[n] = p
                    break

        if self.parameter_schemas or self.schema_type == SchemaType.TUNE:
            self.schema["function"]["parameters"] = {"type": "object", "properties": {}}

        if self.parameter_schemas:
            self.schema["function"]["parameters"]["properties"] = json_schema
            self._populate_required_parameters()

<<<<<<< HEAD
    def _populate_required_parameters(self) -> None:
        """
        Populate the list of required parameters.
=======
        :param f: Function to extract required parameters from
>>>>>>> 201d9e8c
        """
        req_params = []
        for n, o in inspect.signature(self.f).parameters.items():
            if n == "kwargs":
                continue  # Skip kwargs
            if o.default == Parameter.empty:
                req_params.append(n)

        if req_params:
            self.schema["function"]["parameters"]["required"] = req_params<|MERGE_RESOLUTION|>--- conflicted
+++ resolved
@@ -141,27 +141,15 @@
         """
         Add enum property to a particular function parameter.
 
-<<<<<<< HEAD
-        :param n: The name of the parameter with the enum values;
-        :param enum: The list of values for the enum parameter;
-=======
-        :param schema: The schema to modify
         :param n: The name of the parameter with the enum values
         :param enum: The list of values for the enum parameter
->>>>>>> 201d9e8c
         """
         self.schema["function"]["parameters"]["properties"][n]["enum"] = enum
         return self
 
     def _populate_schema(self) -> None:
         """
-<<<<<<< HEAD
         Populate the schema dictionary.
-=======
-        Construct a function schema for OpenAI.
-
-        :param f: Function for which to construct the schema
->>>>>>> 201d9e8c
         """
         self.schema["type"] = "function"
         self.schema["function"] = {"name": self.f.__name__}
@@ -178,11 +166,7 @@
         """
         Extract the function description, if present.
 
-<<<<<<< HEAD
-        :return: The function description, or None if not present;
-=======
-        :param f: Function from which to extract description
->>>>>>> 201d9e8c
+        :return: The function description, or None if not present
         """
         if docstring := self.f.__doc__:  # Check if docstring exists
             docstring = " ".join(
@@ -193,26 +177,15 @@
 
             return docstring.strip()
 
-<<<<<<< HEAD
         return None
 
     def _populate_parameter_schema(self) -> None:
-=======
-        :param f: Function to extra parameter schema from
->>>>>>> 201d9e8c
         """
         Populate the parameters' dictionary.
         """
         json_schema = dict()
 
-<<<<<<< HEAD
         for n, o in inspect.signature(self.f).parameters.items():
-=======
-        :param f: Function to extra parameter properties from
-        """
-        pschema = dict()
-        for n, o in inspect.signature(f).parameters.items():
->>>>>>> 201d9e8c
             if n == "kwargs":
                 continue  # Skip kwargs
 
@@ -230,13 +203,9 @@
             self.schema["function"]["parameters"]["properties"] = json_schema
             self._populate_required_parameters()
 
-<<<<<<< HEAD
     def _populate_required_parameters(self) -> None:
         """
         Populate the list of required parameters.
-=======
-        :param f: Function to extract required parameters from
->>>>>>> 201d9e8c
         """
         req_params = []
         for n, o in inspect.signature(self.f).parameters.items():
