from __future__ import annotations

import copy
import functools
import inspect
import json
import re
from enum import Enum
from inspect import Parameter
from types import ModuleType
<<<<<<< HEAD
from typing import Callable, Generic, Optional, ParamSpec, TypeVar, Union
=======
from typing import Any, Callable, Optional
>>>>>>> f4fb2aef

import tool2schema
from tool2schema.config import Config
from tool2schema.parameter_schema import ParameterSchema


class SchemaType(Enum):
    """Enum for schema types."""

    API = 0
    TUNE = 1


def FindGPTEnabled(module: ModuleType) -> list[Callable]:
    """
    Find all functions with the GPTEnabled decorator.

    :param module: Module to search for GPTEnabled functions
    """
    return [x for x in module.__dict__.values() if hasattr(x, "gpt_enabled")]


def FindGPTEnabledSchemas(
    module: ModuleType, schema_type: SchemaType = SchemaType.API
) -> list[dict]:
    """
    Find all function schemas with the GPTEnabled decorator.

    :param module: Module to search for GPTEnabled functions
    :param schema_type: Type of schema to return
    """
    return [x.schema.to_json(schema_type) for x in FindGPTEnabled(module)]


def FindGPTEnabledByName(module: ModuleType, name: str) -> Optional[Callable]:
    """
    Find a function with the GPTEnabled decorator by name.

    :param module: Module to search for GPTEnabled functions
    :param name: Name of the function to find
    """
    for func in FindGPTEnabled(module):
        if func.__name__ == name:
            return func
    return None


def FindGPTEnabledByTag(module: ModuleType, tag: str) -> list[Callable]:
    """
    Find all functions with the GPTEnabled decorator by tag.

    :param module: Module to search for GPTEnabled functions
    :param tag: Tag to search for
    """
    return [x for x in FindGPTEnabled(module) if x.has(tag)]


def SaveGPTEnabled(module: ModuleType, path: str, schema_type: SchemaType = SchemaType.API):
    """
    Save all function schemas with the GPTEnabled decorator to a file.

    :param module: Module to search for GPTEnabled functions
    :param path: Path to save the schemas to
    :param schema_type: Type of schema to return
    """
    schemas = FindGPTEnabledSchemas(module, schema_type)
    json.dump(schemas, open(path, "w"))


class ParseException(Exception):
    """Exception for schema parsing errors."""

    pass


def LoadGPTEnabled(
    module: ModuleType,
    function: dict,
    validate: bool = True,
    ignore_hallucinations: bool = True,
) -> tuple[Callable, dict[str, Any]]:
    """
    Given a function dictionary containing the name of a function and the arguments to pass to it,
    retrieve the corresponding function among those with the `GPTEnabled` decorator defined in
    `module`. When `validate` is true, validate the arguments and raise `ParseException` if the
    arguments are not valid (see more information below).

    :param module: The module where the function is defined
    :param function: A dictionary with keys `name` and `arguments`, where `name` is the name of
        the function to find, and `arguments` is either a dictionary of argument values or a JSON
        string that can be parsed to a dictionary of argument values.
    :param validate: Whether to validate the function arguments
    :param ignore_hallucinations: When true, any hallucinated arguments are ignored; when false,
        an exception is raised if any hallucinated arguments are found. `validate` must be true.
    :return: A tuple consisting of the function and a dictionary of argument values
    :raises ParseException: Thrown when any of the following conditions is met:
        - Function isn't defined in the given module, or is not decorated with `GPTEnabled`
        - The arguments are given as string and the string is not valid, meaning it is:
            - Not parsable as JSON, or;
            - Is not parsed into a dictionary of argument values
        - A required argument is missing and `validate` is true
        - An argument has a value that is not of the expected type and `validate` is true
        - The dictionary contains an argument that is not expected by the function, `validate` is
          true and `ignore_hallucinations` is false
    """

    if not (name := function.get("name", None)):
        raise ParseException("'name' key is missing from the dictionary")

    if (arguments := function.get("arguments", None)) is None:
        raise ParseException("'arguments' key is missing from the dictionary")

    if isinstance(arguments, dict):
        # Avoid altering the original dictionary
        arguments = copy.deepcopy(arguments)

    elif isinstance(arguments, str):
        # Parse the JSON string
        try:
            arguments = json.loads(arguments)

        except json.decoder.JSONDecodeError:
            raise ParseException("Arguments are not in valid JSON format")

        if type(arguments) is not dict:
            raise ParseException("Arguments are not in the form of a dictionary")

    else:
        # Invalid type
        raise ParseException(f"Arguments cannot be of type {type(arguments)}")

    f = FindGPTEnabledByName(module, name)

    if not f:
        # A function with the given name was not found
        raise ParseException(
            f"Function with name '{name}' is not defined in given module "
            f"'{module.__name__}' or is missing 'GPTEnabled' decorator"
        )

    if validate:
        arguments = _validate_arguments(f, arguments, ignore_hallucinations)

    return f, arguments


def _validate_arguments(f: Callable, arguments: dict, ignore_hallucinations: bool) -> dict:
    """
    Verify that all required arguments are present, and the arguments are of the expected type.
    Raise an exception if any of these conditions is not met, or if there are any hallucinated
    arguments and `ignore_hallucinations` is false.

    :param f: A GPTEnabled-decorated function
    :param arguments: Arguments to validate
    :param ignore_hallucinations: Whether to ignore hallucinated arguments or throw an exception
        if any are present
    :return: A dictionary of validated arguments
    """
    validated = {}

    for key, param in f.schema.parameter_schemas.items():
        value = arguments.pop(key, Parameter.empty)

        if value == Parameter.empty:
            # The parameter is missing from the arguments
            if param.parameter.default == Parameter.empty:
                # The parameter does not have a default value
                raise ParseException(f"Required argument '{key}' is missing")
        else:
            if not param.type_schema.validate(value):
                raise ParseException(f"Argument '{key}' cannot accept value '{value}'")

            validated[key] = value

    if not ignore_hallucinations and arguments:
        raise ParseException(f"Hallucinated argument(s): {', '.join(arguments.keys())}")

    return validated


P = ParamSpec("P")  # User-provided function parameters type
T = TypeVar("T")  # User-provided function return type


class _GPTEnabled(Generic[P, T]):
    def __init__(self, func: Callable[P, T], **kwargs) -> None:
        self.func = func
        self.tags = kwargs.pop("tags", [])
        self.config = Config(tool2schema.CONFIG, **kwargs)
        self.schema = FunctionSchema(func, self.config)
        functools.update_wrapper(self, func)

    def __call__(self, *args: P.args, **kwargs: P.kwargs) -> T:

        args = list(args)  # Tuple is immutable, thus convert to list

        for i, arg in enumerate(args):
            for p in self.schema.parameter_schemas.values():
                if p.index == i:
                    # Convert the JSON value to the type expected by the method
                    args[i] = p.type_schema.decode(arg)

        for key in kwargs:
            if key in self.schema.parameter_schemas:
                # Convert the JSON value to the type expected by the method
                kwargs[key] = self.schema.parameter_schemas[key].type_schema.decode(kwargs[key])

        return self.func(*args, **kwargs)

    def gpt_enabled(self) -> bool:
        return True

    def has(self, tag: str) -> bool:
        return tag in self.tags


def GPTEnabled(
    func: Callable[P, T] = None, **kwargs
) -> Union[_GPTEnabled[P, T], Callable[[Callable[P, T]], _GPTEnabled[P, T]]]:
    """Decorator to generate a function schema for OpenAI."""
    if func:
        return _GPTEnabled(func, **kwargs)
    else:

        def wrapper(function: Callable[P, T]) -> _GPTEnabled[P, T]:
            return _GPTEnabled(function, **kwargs)

        return wrapper


class FunctionSchema:
    """Automatically create a function schema for OpenAI."""

    def __init__(self, f: Callable, config: Config):
        """
        Initialize FunctionSchema for the given function.

        :param f: The function to create a schema for
        :param config: Configuration settings
        """
        self.f = f
        self.config = config
        self._all_parameter_schemas: dict[str, ParameterSchema] = self._get_all_parameter_schemas()

    def to_json(self, schema_type: SchemaType = SchemaType.API) -> dict:
        """
        Convert schema to JSON.
        :param schema_type: Type of schema to return
        """
        if schema_type == SchemaType.TUNE:
            return self._get_function_schema(schema_type)

        return self._get_schema()

    def add_enum(self, n: str, enum: list) -> FunctionSchema:
        """
        Add enum property to a particular function parameter.

        :param n: The name of the parameter with the enum values
        :param enum: The list of values for the enum parameter
        :return: This function schema
        """
        self._all_parameter_schemas[n].add_enum(enum)
        return self

    def _get_schema(self) -> dict:
        """
        Get the complete schema dictionary.
        """
        # This dictionary is only used with the API schema type
        return {"type": "function", "function": self._get_function_schema(SchemaType.API)}

    def _get_function_schema(self, schema_type: SchemaType) -> dict:
        """
        Get the function schema dictionary.
        """
        schema = {"name": self.f.__name__}

        if self.parameter_schemas or schema_type == SchemaType.TUNE:
            # If the schema type is tune, add the dictionary even if there are no parameters
            schema["parameters"] = self._get_parameters_schema()

        if (description := self._get_description()) is not None:
            # Add the function description even if it is an empty string
            schema["description"] = description

        return schema

    def _get_parameters_schema(self) -> dict:
        """
        Get the parameters schema dictionary.
        """
        schema = {"type": "object", "properties": self._get_parameter_properties_schema()}

        if required := self._get_required_parameters():
            schema["required"] = required

        return schema

    def _get_parameter_properties_schema(self) -> dict:
        """
        Get the properties schema for the function.
        """
        schema = dict()

        for n, p in self.parameter_schemas.items():
            schema[n] = p.to_json()

        return schema

    def _get_all_parameter_schemas(self) -> dict[str, ParameterSchema]:
        """
        Get a dictionary of all parameter schemas for the function
        (including ignored parameters).

        :return: A dictionary with parameter names as keys and
            parameter schemas as values
        """
        parameters = dict()

        for i, (n, o) in enumerate(inspect.signature(self.f).parameters.items()):
            if schema := ParameterSchema.create(o, i, self.config, self.f.__doc__):
                parameters[n] = schema

        return parameters

    def _get_description(self) -> Optional[str]:
        """
        Extract the function description, if present.

        :return: The function description, or None if not present
        """
        if not (docstring := self.f.__doc__) or self.config.ignore_function_description:
            return None

        docstring = " ".join([x.strip() for x in docstring.replace("\n", " ").split()])
        if desc := re.findall(r"(.*?):param", docstring):
            return desc[0].strip()

        return docstring.strip()

    def _get_required_parameters(self) -> list[str]:
        """
        Get the list of required parameters.

        :return: The list of parameters without a default value
        """
        req_params = []
        for n, p in self.parameter_schemas.items():
            if p.parameter.default == Parameter.empty:
                req_params.append(n)

        return req_params

    @property
    def parameter_schemas(self) -> dict[str, ParameterSchema]:
        """
        Return a dictionary of parameter schemas, where keys are parameter names
        and values are instances of `ParameterSchema`. Ignored parameters are not
        included in the dictionary.

        :return: A dictionary of parameter schemas
        """
        return (
            {}
            if self.config.ignore_all_parameters
            else {
                k: v
                for k, v in self._all_parameter_schemas.items()
                if k not in self.config.ignore_parameters
            }
        )<|MERGE_RESOLUTION|>--- conflicted
+++ resolved
@@ -8,11 +8,7 @@
 from enum import Enum
 from inspect import Parameter
 from types import ModuleType
-<<<<<<< HEAD
-from typing import Callable, Generic, Optional, ParamSpec, TypeVar, Union
-=======
-from typing import Any, Callable, Optional
->>>>>>> f4fb2aef
+from typing import Any, Callable, Generic, Optional, ParamSpec, TypeVar, Union
 
 import tool2schema
 from tool2schema.config import Config
