import functools
import inspect
import json
import re
from enum import Enum
from inspect import Parameter
from types import ModuleType
from typing import Callable, Optional, get_args

from tool2schema.parameter_schema import PARAMETER_SCHEMAS


class SchemaType(Enum):
    """Enum for schema types."""

    API = 0
    TUNE = 1


def FindGPTEnabled(module: ModuleType) -> list[Callable]:
    """
    Find all functions with the GPTEnabled decorator.

    :param module: Module to search for GPTEnabled functions;
    """
    return [x for x in module.__dict__.values() if hasattr(x, "gpt_enabled")]


def FindGPTEnabledSchemas(
    module: ModuleType, schema_type: SchemaType = SchemaType.API
) -> list[dict]:
    """
    Find all function schemas with the GPTEnabled decorator.

    :param module: Module to search for GPTEnabled functions;
    :param schema_type: Type of schema to return;
    """
    return [x.schema.to_json(schema_type) for x in FindGPTEnabled(module)]


def FindGPTEnabledByName(module: ModuleType, name: str) -> Optional[Callable]:
    """
    Find a function with the GPTEnabled decorator by name.

    :param module: Module to search for GPTEnabled functions;
    :param name: Name of the function to find;
    """
    for func in FindGPTEnabled(module):
        if func.__name__ == name:
            return func
    return None


def FindGPTEnabledByTag(module: ModuleType, tag: str) -> list[Callable]:
    """
    Find all functions with the GPTEnabled decorator by tag.

    :param module: Module to search for GPTEnabled functions;
    :param tag: Tag to search for;
    """
    return [x for x in FindGPTEnabled(module) if x.has(tag)]


def SaveGPTEnabled(
    module: ModuleType, path: str, schema_type: SchemaType = SchemaType.API
):
    """
    Save all function schemas with the GPTEnabled decorator to a file.

    :param module: Module to search for GPTEnabled functions;
    :param path: Path to save the schemas to;
    :param schema_type: Type of schema to return;
    """
    schemas = FindGPTEnabledSchemas(module, schema_type)
    json.dump(schemas, open(path, "w"))


class _GPTEnabled:
    def __init__(self, func, **kwargs) -> None:
        self.func = func
        self.schema = FunctionSchema(func)
        self.tags = kwargs.get("tags", [])
        functools.update_wrapper(self, func)

    def __call__(self, *args, **kwargs):
        return self.func(*args, **kwargs)

    def gpt_enabled(self) -> bool:
        return True

    def has(self, tag: str) -> bool:
        return tag in self.tags


def GPTEnabled(func=None, **kwargs):
    """Decorator to generate a function schema for OpenAI."""
    if func:
        return _GPTEnabled(func, **kwargs)
    else:

        def wrapper(function):
            return _GPTEnabled(function, **kwargs)

        return wrapper


class FunctionSchema:
    """Automatically create a function schema."""

    def __init__(self, f: Callable):
        self.f = f
        self.schema = FunctionSchema.schema(f)

    def to_json(self, schema_type: SchemaType = SchemaType.API) -> dict:
        """
        Convert schema to JSON.
        :param schema_type: Type of schema to return;
        """
        if schema_type == SchemaType.TUNE:
            return FunctionSchema.schema(self.f, schema_type)["function"]
        return self.schema

    def add_enum(self, n: str, enum: list) -> "FunctionSchema":
        """
        Add enum property to a particular function parameter.

        :param n: The name of the parameter with the enum values;
        :param enum: The list of values for the enum parameter;
        """
        self.schema["function"]["parameters"]["properties"][n]["enum"] = enum
        return self

    @staticmethod
    def schema(f: Callable, schema_type=SchemaType.API) -> dict:
        """
        Construct a function schema for OpenAI.

        :param f: Function for which to construct the schema;
        """
        fschema = {"type": "function", "function": {"name": f.__name__}}
        fschema = FunctionSchema._function_description(f, fschema)
        fschema = FunctionSchema._param_schema(f, fschema, schema_type)
        return fschema

    @staticmethod
    def _function_description(f: Callable, fschema: dict) -> dict:
        """
        Extract the function description.

        :param f: Function from which to extract description;
        """
        if docstring := f.__doc__:  # Check if docstring exists
            docstring = " ".join(
                [x.strip() for x in docstring.replace("\n", " ").split()]
            )
            if desc := re.findall(r"(.*?):param", docstring):
                fschema["function"]["description"] = desc[0].strip()
                return fschema
            fschema["function"]["description"] = docstring.strip()
        return fschema

    @staticmethod
    def _param_schema(f: Callable, fschema: dict, schema_type: SchemaType) -> dict:
        """
        Construct the parameter schema for a function.

        :param f: Function to extra parameter schema from;
        """
        param_schema = {"type": "object", "properties": {}}
        if params := FunctionSchema._param_properties(f):
            param_schema["properties"] = params
            if required_params := FunctionSchema._param_required(f):
                param_schema["required"] = required_params
            fschema["function"]["parameters"] = param_schema
        elif schema_type == SchemaType.TUNE:
            fschema["function"]["parameters"] = param_schema
        return fschema

    @staticmethod
    def _param_properties(f: Callable) -> dict:
        """
        Construct the parameter properties for a function.

        :param f: Function to extra parameter properties from;
        """
        pschema = dict()
        for n, o in inspect.signature(f).parameters.items():
            if n == "kwargs":
                continue  # Skip kwargs

            for Param in PARAMETER_SCHEMAS:
                if Param.matches(o):
                    pschema[n] = Param(o, f.__doc__).to_json()
                    break

        return pschema

    @staticmethod
    def _param_required(f: Callable) -> dict:
        """
        Get the list of required parameters for a function.

        :param f: Function to extract required parameters from;
        """
        req_params = []
        for n, o in inspect.signature(f).parameters.items():
            if n == "kwargs":
                continue  # Skip kwargs
            if o.default == Parameter.empty:
                req_params.append(n)
<<<<<<< HEAD
        return req_params

    @staticmethod
    def _param_type(o: Parameter, pschema: dict) -> dict:
        """
        Get the appropriate parameter schema.

        :param o: Parameter to get the name from;
        :param pschema: Parameter schema to update;
        """
        if o.annotation != Parameter.empty:
            if re.match(r"typing\..*", str(o.annotation)):
                if re.match(r"typing\.Optional.*", str(o.annotation)):
                    if (sub_type := FunctionSchema._sub_type(o)) is not None:
                        pschema["type"] = sub_type
                elif re.match(r"typing\.List.*", str(o.annotation)):
                    pschema["type"] = FunctionSchema.TYPE_MAP["list"]
                    if (sub_type := FunctionSchema._sub_type(o)) is not None:
                        pschema["items"] = {"type": sub_type}
                elif re.match(r"typing\.Literal.*", str(o.annotation)):
                    pschema["type"] = FunctionSchema.TYPE_MAP.get(
                        type(get_args(o.annotation)[0]).__name__, "object"
                    )
                    pschema["enum"] = list(get_args(o.annotation))
            elif issubclass(o.annotation, Enum):
                e_values = [e.value for e in o.annotation]
                pschema["type"] = FunctionSchema.TYPE_MAP.get(
                    type(e_values[0]).__name__, "object"
                )
                pschema["enum"] = e_values
            elif o.annotation.__name__ == "list":
                pschema["type"] = FunctionSchema.TYPE_MAP["list"]
                if (sub_type := FunctionSchema._sub_type(o)) is not None:
                    pschema["items"] = {"type": sub_type}
            elif o.annotation.__name__ in FunctionSchema.TYPE_MAP:
                pschema["type"] = FunctionSchema.TYPE_MAP.get(
                    o.annotation.__name__, "object"
                )
        return pschema

    @staticmethod
    def _sub_type(o: Parameter) -> str:
        """
        Get the type from the Optional or list annotation.

        :param o: Parameter to get the name from;
        """
        if re.match(r"typing\..*", str(o.annotation)):
            if re.match(r"typing\.Optional.*", str(o.annotation)):
                if "__args__" in dir(o.annotation):
                    annotation_name = o.annotation.__args__[0].__name__
                    return FunctionSchema.TYPE_MAP.get(annotation_name, "object")
            elif re.match(r"typing\.List.*", str(o.annotation)):
                if "__args__" in dir(o.annotation):
                    annotation_name = o.annotation.__args__[0].__name__
                    return FunctionSchema.TYPE_MAP.get(annotation_name, "object")
        elif o.annotation.__name__ == "list":
            if inner_type := re.findall(r"list\[(.*?)\]", str(o.annotation)):
                return FunctionSchema.TYPE_MAP.get(inner_type[0], "object")
        return None

    @staticmethod
    def _param_description(f: Callable, n: str, pschema: dict) -> dict:
        """
        Extract the parameter description.

        :param f: Function the parameter is located in;
        :param n: Name of the parameter;
        """
        if f.__doc__ is not None:
            docstring = " ".join(
                [x.strip() for x in f.__doc__.replace("\n", " ").split()]
            )
            params = re.findall(r":param (.*?): (.*?);", docstring)
            for name, desc in params:
                if name == n:
                    pschema["description"] = desc
                    return pschema
        return pschema

    @staticmethod
    def _param_default(o: Parameter, pschema: dict) -> dict:
        """
        Extract the parameter default value.

        :param o: Parameter to extract default value from;
        """
        if o.default != Parameter.empty:
            pschema["default"] = o.default
        return pschema
=======
        return req_params
>>>>>>> 8b4df626
<|MERGE_RESOLUTION|>--- conflicted
+++ resolved
@@ -208,97 +208,4 @@
                 continue  # Skip kwargs
             if o.default == Parameter.empty:
                 req_params.append(n)
-<<<<<<< HEAD
-        return req_params
-
-    @staticmethod
-    def _param_type(o: Parameter, pschema: dict) -> dict:
-        """
-        Get the appropriate parameter schema.
-
-        :param o: Parameter to get the name from;
-        :param pschema: Parameter schema to update;
-        """
-        if o.annotation != Parameter.empty:
-            if re.match(r"typing\..*", str(o.annotation)):
-                if re.match(r"typing\.Optional.*", str(o.annotation)):
-                    if (sub_type := FunctionSchema._sub_type(o)) is not None:
-                        pschema["type"] = sub_type
-                elif re.match(r"typing\.List.*", str(o.annotation)):
-                    pschema["type"] = FunctionSchema.TYPE_MAP["list"]
-                    if (sub_type := FunctionSchema._sub_type(o)) is not None:
-                        pschema["items"] = {"type": sub_type}
-                elif re.match(r"typing\.Literal.*", str(o.annotation)):
-                    pschema["type"] = FunctionSchema.TYPE_MAP.get(
-                        type(get_args(o.annotation)[0]).__name__, "object"
-                    )
-                    pschema["enum"] = list(get_args(o.annotation))
-            elif issubclass(o.annotation, Enum):
-                e_values = [e.value for e in o.annotation]
-                pschema["type"] = FunctionSchema.TYPE_MAP.get(
-                    type(e_values[0]).__name__, "object"
-                )
-                pschema["enum"] = e_values
-            elif o.annotation.__name__ == "list":
-                pschema["type"] = FunctionSchema.TYPE_MAP["list"]
-                if (sub_type := FunctionSchema._sub_type(o)) is not None:
-                    pschema["items"] = {"type": sub_type}
-            elif o.annotation.__name__ in FunctionSchema.TYPE_MAP:
-                pschema["type"] = FunctionSchema.TYPE_MAP.get(
-                    o.annotation.__name__, "object"
-                )
-        return pschema
-
-    @staticmethod
-    def _sub_type(o: Parameter) -> str:
-        """
-        Get the type from the Optional or list annotation.
-
-        :param o: Parameter to get the name from;
-        """
-        if re.match(r"typing\..*", str(o.annotation)):
-            if re.match(r"typing\.Optional.*", str(o.annotation)):
-                if "__args__" in dir(o.annotation):
-                    annotation_name = o.annotation.__args__[0].__name__
-                    return FunctionSchema.TYPE_MAP.get(annotation_name, "object")
-            elif re.match(r"typing\.List.*", str(o.annotation)):
-                if "__args__" in dir(o.annotation):
-                    annotation_name = o.annotation.__args__[0].__name__
-                    return FunctionSchema.TYPE_MAP.get(annotation_name, "object")
-        elif o.annotation.__name__ == "list":
-            if inner_type := re.findall(r"list\[(.*?)\]", str(o.annotation)):
-                return FunctionSchema.TYPE_MAP.get(inner_type[0], "object")
-        return None
-
-    @staticmethod
-    def _param_description(f: Callable, n: str, pschema: dict) -> dict:
-        """
-        Extract the parameter description.
-
-        :param f: Function the parameter is located in;
-        :param n: Name of the parameter;
-        """
-        if f.__doc__ is not None:
-            docstring = " ".join(
-                [x.strip() for x in f.__doc__.replace("\n", " ").split()]
-            )
-            params = re.findall(r":param (.*?): (.*?);", docstring)
-            for name, desc in params:
-                if name == n:
-                    pschema["description"] = desc
-                    return pschema
-        return pschema
-
-    @staticmethod
-    def _param_default(o: Parameter, pschema: dict) -> dict:
-        """
-        Extract the parameter default value.
-
-        :param o: Parameter to extract default value from;
-        """
-        if o.default != Parameter.empty:
-            pschema["default"] = o.default
-        return pschema
-=======
-        return req_params
->>>>>>> 8b4df626
+        return req_params