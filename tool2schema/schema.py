import functools
import inspect
import json
import re
from enum import Enum
from inspect import Parameter
from types import ModuleType
from typing import Callable, Optional

<<<<<<< HEAD
import tool2schema
from tool2schema.config import Config
from tool2schema.parameter_schema import PARAMETER_SCHEMAS, ParameterSchema
=======
from tool2schema.parameter_schema import PARAMETER_SCHEMAS, EnumParameterSchema, ParameterSchema
>>>>>>> 1354c647


class SchemaType(Enum):
    """Enum for schema types."""

    API = 0
    TUNE = 1


def FindGPTEnabled(module: ModuleType) -> list[Callable]:
    """
    Find all functions with the GPTEnabled decorator.

    :param module: Module to search for GPTEnabled functions
    """
    return [x for x in module.__dict__.values() if hasattr(x, "gpt_enabled")]


def FindGPTEnabledSchemas(
    module: ModuleType, schema_type: SchemaType = SchemaType.API
) -> list[dict]:
    """
    Find all function schemas with the GPTEnabled decorator.

    :param module: Module to search for GPTEnabled functions
    :param schema_type: Type of schema to return
    """
    return [x.schema.to_json(schema_type) for x in FindGPTEnabled(module)]


def FindGPTEnabledByName(module: ModuleType, name: str) -> Optional[Callable]:
    """
    Find a function with the GPTEnabled decorator by name.

    :param module: Module to search for GPTEnabled functions
    :param name: Name of the function to find
    """
    for func in FindGPTEnabled(module):
        if func.__name__ == name:
            return func
    return None


def FindGPTEnabledByTag(module: ModuleType, tag: str) -> list[Callable]:
    """
    Find all functions with the GPTEnabled decorator by tag.

    :param module: Module to search for GPTEnabled functions
    :param tag: Tag to search for
    """
    return [x for x in FindGPTEnabled(module) if x.has(tag)]


def SaveGPTEnabled(module: ModuleType, path: str, schema_type: SchemaType = SchemaType.API):
    """
    Save all function schemas with the GPTEnabled decorator to a file.

    :param module: Module to search for GPTEnabled functions
    :param path: Path to save the schemas to
    :param schema_type: Type of schema to return
    """
    schemas = FindGPTEnabledSchemas(module, schema_type)
    json.dump(schemas, open(path, "w"))


class _GPTEnabled:
    def __init__(self, func, **kwargs) -> None:
        self.func = func
        self.config = Config(tool2schema.CONFIG, **kwargs)
        self.schema = FunctionSchema(func, self.config)
        functools.update_wrapper(self, func)

    def __call__(self, *args, **kwargs):

<<<<<<< HEAD
        for key in kwargs:
            if key in self.schema.parameter_schemas:
                # Convert the JSON value to the type expected by the method
                kwargs[key] = self.schema.parameter_schemas[key].parse_value(kwargs[key])
=======
        args = list(args)  # Tuple is immutable, thus convert to list

        for i, arg in enumerate(args):
            for p in self.schema.parameter_schemas.values():
                if p.index == i:
                    # Convert the JSON value to the type expected by the method
                    args[i] = p.decode_value(arg)

        for key in kwargs:
            if key in self.schema.parameter_schemas:
                # Convert the JSON value to the type expected by the method
                kwargs[key] = self.schema.parameter_schemas[key].decode_value(kwargs[key])
>>>>>>> 1354c647

        return self.func(*args, **kwargs)

    @property
    def tags(self):
        return self.config.tags

    def gpt_enabled(self) -> bool:
        return True

    def has(self, tag: str) -> bool:
        return tag in self.tags


def GPTEnabled(func=None, **kwargs):
    """Decorator to generate a function schema for OpenAI."""
    if func:
        return _GPTEnabled(func, **kwargs)
    else:

        def wrapper(function):
            return _GPTEnabled(function, **kwargs)

        return wrapper


class FunctionSchema:
    """Automatically create a function schema for OpenAI."""
<<<<<<< HEAD

    def __init__(self, f: Callable, config: Config, schema_type: SchemaType = SchemaType.API):
        """
        Initialize FunctionSchema for the given function.

        :param f: The function to create a schema for
        :param config: Configuration settings
        :param schema_type: Type of schema
        """
        self.f = f
        self.config = config
        self.schema_type: SchemaType = schema_type
        self.schema: dict = {}
        self.parameter_schemas: dict[str, ParameterSchema] = {}
        self._populate_schema()
=======

    def __init__(self, f: Callable):
        """
        Initialize FunctionSchema for the given function.

        :param f: The function to create a schema for;
        """
        self.f = f
        self.parameter_schemas: dict[str, ParameterSchema] = self._get_parameter_schemas()
>>>>>>> 1354c647

    def to_json(self, schema_type: SchemaType = SchemaType.API) -> dict:
        """
        Convert schema to JSON.
        :param schema_type: Type of schema to return
        """
        if schema_type == SchemaType.TUNE:
<<<<<<< HEAD
            return FunctionSchema(self.f, self.config, schema_type).to_json()["function"]
        return self.schema
=======
            return self._get_function_schema(schema_type)

        return self._get_schema()
>>>>>>> 1354c647

    def add_enum(self, n: str, enum: list) -> "FunctionSchema":
        """
        Add enum property to a particular function parameter.

        :param n: The name of the parameter with the enum values
        :param enum: The list of values for the enum parameter
        """
        p = self.parameter_schemas[n]
        self.parameter_schemas[n] = EnumParameterSchema(enum, p.parameter, p.index, p.docstring)
        return self

<<<<<<< HEAD
    def _populate_schema(self) -> None:
        """
        Populate the schema dictionary.
        """
        self.schema["type"] = "function"
        self.schema["function"] = {"name": self.f.__name__}

        description = self._extract_description()

        # Add the function description even if it is an empty string
        if description is not None:
            self.schema["function"]["description"] = description

        self._populate_parameter_schema()

    def _extract_description(self) -> Optional[str]:
        """
        Extract the function description, if present.

        :return: The function description, or None if not present
        """
        if docstring := self.f.__doc__:  # Check if docstring exists
            docstring = " ".join([x.strip() for x in docstring.replace("\n", " ").split()])
            if desc := re.findall(r"(.*?):param", docstring):
                return desc[0].strip()

            return docstring.strip()

        return None

    def _populate_parameter_schema(self) -> None:
        """
        Populate the parameters' dictionary.
        """
        json_schema = dict()

        for n, o in inspect.signature(self.f).parameters.items():
            if n in self.config.ignored_parameters:
                continue  # Skip ignored parameter

            for Param in PARAMETER_SCHEMAS:
                if Param.matches(o):
                    p = Param(o, self.f.__doc__)
                    json_schema[n] = p.to_json()
                    self.parameter_schemas[n] = p
                    break

        if self.parameter_schemas or self.schema_type == SchemaType.TUNE:
            self.schema["function"]["parameters"] = {"type": "object", "properties": {}}

        if self.parameter_schemas:
            self.schema["function"]["parameters"]["properties"] = json_schema
            self._populate_required_parameters()

    def _populate_required_parameters(self) -> None:
        """
        Populate the list of required parameters.
        """
        req_params = []
        for schema in self.parameter_schemas.values():
            if schema.parameter.default == Parameter.empty:
                req_params.append(schema.parameter.name)

        if req_params:
            self.schema["function"]["parameters"]["required"] = req_params
=======
    def _get_schema(self) -> dict:
        """
        Get the complete schema dictionary.
        """
        # This dictionary is only used with the API schema type
        return {"type": "function", "function": self._get_function_schema(SchemaType.API)}

    def _get_function_schema(self, schema_type: SchemaType) -> dict:
        """
        Get the function schema dictionary.
        """
        schema = {"name": self.f.__name__}

        if self.parameter_schemas or schema_type == SchemaType.TUNE:
            # If the schema type is tune, add the dictionary even if there are no parameters
            schema["parameters"] = self._get_parameters_schema(schema_type)

        if (description := self._get_description()) is not None:
            # Add the function description even if it is an empty string
            schema["description"] = description

        return schema

    def _get_parameters_schema(self, schema_type: SchemaType) -> dict:
        """
        Get the parameters schema dictionary.
        """
        schema = {"type": "object"}

        if self.parameter_schemas or schema_type == SchemaType.TUNE:
            # If the schema type is tune, add the dictionary even if empty
            schema["properties"] = self._get_parameter_properties_schema()

            if required := self._get_required_parameters():
                schema["required"] = required

        return schema

    def _get_parameter_properties_schema(self) -> dict:
        """
        Get the properties schema for the function.
        """
        schema = dict()

        for n, p in self.parameter_schemas.items():
            schema[n] = p.to_json()

        return schema

    def _get_parameter_schemas(self) -> dict[str, ParameterSchema]:
        """
        Get a dictionary of parameter schemas for the function.
        Ignored parameters are not included in the dictionary.

        :return: A dictionary with parameter names as keys and
            parameter schemas as values
        """
        parameters = dict()

        for i, (n, o) in enumerate(inspect.signature(self.f).parameters.items()):
            if n == "kwargs":
                continue  # Skip kwargs

            for Param in PARAMETER_SCHEMAS:
                if Param.matches(o):
                    parameters[n] = Param(o, i, self.f.__doc__)
                    break

        return parameters

    def _get_description(self) -> Optional[str]:
        """
        Extract the function description, if present.

        :return: The function description, or None if not present
        """
        if docstring := self.f.__doc__:  # Check if docstring exists
            docstring = " ".join([x.strip() for x in docstring.replace("\n", " ").split()])
            if desc := re.findall(r"(.*?):param", docstring):
                return desc[0].strip()

            return docstring.strip()

        return None

    def _get_required_parameters(self) -> list[str]:
        """
        Get the list of required parameters.

        :return: The list of parameters without a default value
        """
        req_params = []
        for n, p in self.parameter_schemas.items():
            if p.parameter.default == Parameter.empty:
                req_params.append(n)

        return req_params
>>>>>>> 1354c647
<|MERGE_RESOLUTION|>--- conflicted
+++ resolved
@@ -7,13 +7,9 @@
 from types import ModuleType
 from typing import Callable, Optional
 
-<<<<<<< HEAD
 import tool2schema
 from tool2schema.config import Config
-from tool2schema.parameter_schema import PARAMETER_SCHEMAS, ParameterSchema
-=======
 from tool2schema.parameter_schema import PARAMETER_SCHEMAS, EnumParameterSchema, ParameterSchema
->>>>>>> 1354c647
 
 
 class SchemaType(Enum):
@@ -88,12 +84,6 @@
 
     def __call__(self, *args, **kwargs):
 
-<<<<<<< HEAD
-        for key in kwargs:
-            if key in self.schema.parameter_schemas:
-                # Convert the JSON value to the type expected by the method
-                kwargs[key] = self.schema.parameter_schemas[key].parse_value(kwargs[key])
-=======
         args = list(args)  # Tuple is immutable, thus convert to list
 
         for i, arg in enumerate(args):
@@ -106,7 +96,6 @@
             if key in self.schema.parameter_schemas:
                 # Convert the JSON value to the type expected by the method
                 kwargs[key] = self.schema.parameter_schemas[key].decode_value(kwargs[key])
->>>>>>> 1354c647
 
         return self.func(*args, **kwargs)
 
@@ -135,33 +124,17 @@
 
 class FunctionSchema:
     """Automatically create a function schema for OpenAI."""
-<<<<<<< HEAD
-
-    def __init__(self, f: Callable, config: Config, schema_type: SchemaType = SchemaType.API):
+
+    def __init__(self, f: Callable, config: Config):
         """
         Initialize FunctionSchema for the given function.
 
         :param f: The function to create a schema for
         :param config: Configuration settings
-        :param schema_type: Type of schema
         """
         self.f = f
         self.config = config
-        self.schema_type: SchemaType = schema_type
-        self.schema: dict = {}
-        self.parameter_schemas: dict[str, ParameterSchema] = {}
-        self._populate_schema()
-=======
-
-    def __init__(self, f: Callable):
-        """
-        Initialize FunctionSchema for the given function.
-
-        :param f: The function to create a schema for;
-        """
-        self.f = f
         self.parameter_schemas: dict[str, ParameterSchema] = self._get_parameter_schemas()
->>>>>>> 1354c647
 
     def to_json(self, schema_type: SchemaType = SchemaType.API) -> dict:
         """
@@ -169,14 +142,9 @@
         :param schema_type: Type of schema to return
         """
         if schema_type == SchemaType.TUNE:
-<<<<<<< HEAD
-            return FunctionSchema(self.f, self.config, schema_type).to_json()["function"]
-        return self.schema
-=======
             return self._get_function_schema(schema_type)
 
         return self._get_schema()
->>>>>>> 1354c647
 
     def add_enum(self, n: str, enum: list) -> "FunctionSchema":
         """
@@ -189,23 +157,77 @@
         self.parameter_schemas[n] = EnumParameterSchema(enum, p.parameter, p.index, p.docstring)
         return self
 
-<<<<<<< HEAD
-    def _populate_schema(self) -> None:
-        """
-        Populate the schema dictionary.
-        """
-        self.schema["type"] = "function"
-        self.schema["function"] = {"name": self.f.__name__}
-
-        description = self._extract_description()
-
-        # Add the function description even if it is an empty string
-        if description is not None:
-            self.schema["function"]["description"] = description
-
-        self._populate_parameter_schema()
-
-    def _extract_description(self) -> Optional[str]:
+    def _get_schema(self) -> dict:
+        """
+        Get the complete schema dictionary.
+        """
+        # This dictionary is only used with the API schema type
+        return {"type": "function", "function": self._get_function_schema(SchemaType.API)}
+
+    def _get_function_schema(self, schema_type: SchemaType) -> dict:
+        """
+        Get the function schema dictionary.
+        """
+        schema = {"name": self.f.__name__}
+
+        if self.parameter_schemas or schema_type == SchemaType.TUNE:
+            # If the schema type is tune, add the dictionary even if there are no parameters
+            schema["parameters"] = self._get_parameters_schema(schema_type)
+
+        if (description := self._get_description()) is not None:
+            # Add the function description even if it is an empty string
+            schema["description"] = description
+
+        return schema
+
+    def _get_parameters_schema(self, schema_type: SchemaType) -> dict:
+        """
+        Get the parameters schema dictionary.
+        """
+        schema = {"type": "object"}
+
+        if self.parameter_schemas or schema_type == SchemaType.TUNE:
+            # If the schema type is tune, add the dictionary even if empty
+            schema["properties"] = self._get_parameter_properties_schema()
+
+            if required := self._get_required_parameters():
+                schema["required"] = required
+
+        return schema
+
+    def _get_parameter_properties_schema(self) -> dict:
+        """
+        Get the properties schema for the function.
+        """
+        schema = dict()
+
+        for n, p in self.parameter_schemas.items():
+            schema[n] = p.to_json()
+
+        return schema
+
+    def _get_parameter_schemas(self) -> dict[str, ParameterSchema]:
+        """
+        Get a dictionary of parameter schemas for the function.
+        Ignored parameters are not included in the dictionary.
+
+        :return: A dictionary with parameter names as keys and
+            parameter schemas as values
+        """
+        parameters = dict()
+
+        for i, (n, o) in enumerate(inspect.signature(self.f).parameters.items()):
+            if n in self.config.ignored_parameters:
+                continue  # Skip ignored parameter
+
+            for Param in PARAMETER_SCHEMAS:
+                if Param.matches(o):
+                    parameters[n] = Param(o, i, self.f.__doc__)
+                    break
+
+        return parameters
+
+    def _get_description(self) -> Optional[str]:
         """
         Extract the function description, if present.
 
@@ -220,127 +242,6 @@
 
         return None
 
-    def _populate_parameter_schema(self) -> None:
-        """
-        Populate the parameters' dictionary.
-        """
-        json_schema = dict()
-
-        for n, o in inspect.signature(self.f).parameters.items():
-            if n in self.config.ignored_parameters:
-                continue  # Skip ignored parameter
-
-            for Param in PARAMETER_SCHEMAS:
-                if Param.matches(o):
-                    p = Param(o, self.f.__doc__)
-                    json_schema[n] = p.to_json()
-                    self.parameter_schemas[n] = p
-                    break
-
-        if self.parameter_schemas or self.schema_type == SchemaType.TUNE:
-            self.schema["function"]["parameters"] = {"type": "object", "properties": {}}
-
-        if self.parameter_schemas:
-            self.schema["function"]["parameters"]["properties"] = json_schema
-            self._populate_required_parameters()
-
-    def _populate_required_parameters(self) -> None:
-        """
-        Populate the list of required parameters.
-        """
-        req_params = []
-        for schema in self.parameter_schemas.values():
-            if schema.parameter.default == Parameter.empty:
-                req_params.append(schema.parameter.name)
-
-        if req_params:
-            self.schema["function"]["parameters"]["required"] = req_params
-=======
-    def _get_schema(self) -> dict:
-        """
-        Get the complete schema dictionary.
-        """
-        # This dictionary is only used with the API schema type
-        return {"type": "function", "function": self._get_function_schema(SchemaType.API)}
-
-    def _get_function_schema(self, schema_type: SchemaType) -> dict:
-        """
-        Get the function schema dictionary.
-        """
-        schema = {"name": self.f.__name__}
-
-        if self.parameter_schemas or schema_type == SchemaType.TUNE:
-            # If the schema type is tune, add the dictionary even if there are no parameters
-            schema["parameters"] = self._get_parameters_schema(schema_type)
-
-        if (description := self._get_description()) is not None:
-            # Add the function description even if it is an empty string
-            schema["description"] = description
-
-        return schema
-
-    def _get_parameters_schema(self, schema_type: SchemaType) -> dict:
-        """
-        Get the parameters schema dictionary.
-        """
-        schema = {"type": "object"}
-
-        if self.parameter_schemas or schema_type == SchemaType.TUNE:
-            # If the schema type is tune, add the dictionary even if empty
-            schema["properties"] = self._get_parameter_properties_schema()
-
-            if required := self._get_required_parameters():
-                schema["required"] = required
-
-        return schema
-
-    def _get_parameter_properties_schema(self) -> dict:
-        """
-        Get the properties schema for the function.
-        """
-        schema = dict()
-
-        for n, p in self.parameter_schemas.items():
-            schema[n] = p.to_json()
-
-        return schema
-
-    def _get_parameter_schemas(self) -> dict[str, ParameterSchema]:
-        """
-        Get a dictionary of parameter schemas for the function.
-        Ignored parameters are not included in the dictionary.
-
-        :return: A dictionary with parameter names as keys and
-            parameter schemas as values
-        """
-        parameters = dict()
-
-        for i, (n, o) in enumerate(inspect.signature(self.f).parameters.items()):
-            if n == "kwargs":
-                continue  # Skip kwargs
-
-            for Param in PARAMETER_SCHEMAS:
-                if Param.matches(o):
-                    parameters[n] = Param(o, i, self.f.__doc__)
-                    break
-
-        return parameters
-
-    def _get_description(self) -> Optional[str]:
-        """
-        Extract the function description, if present.
-
-        :return: The function description, or None if not present
-        """
-        if docstring := self.f.__doc__:  # Check if docstring exists
-            docstring = " ".join([x.strip() for x in docstring.replace("\n", " ").split()])
-            if desc := re.findall(r"(.*?):param", docstring):
-                return desc[0].strip()
-
-            return docstring.strip()
-
-        return None
-
     def _get_required_parameters(self) -> list[str]:
         """
         Get the list of required parameters.
@@ -352,5 +253,4 @@
             if p.parameter.default == Parameter.empty:
                 req_params.append(n)
 
-        return req_params
->>>>>>> 1354c647
+        return req_params