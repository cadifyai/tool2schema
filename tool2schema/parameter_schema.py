--- conflicted
+++ resolved
@@ -2,10 +2,7 @@
 import typing
 from enum import Enum
 from inspect import Parameter, isclass
-<<<<<<< HEAD
-=======
 from typing import Union
->>>>>>> 1354c647
 
 TYPE_MAP = {
     "int": "integer",
@@ -111,9 +108,6 @@
 
         return json
 
-<<<<<<< HEAD
-    def parse_value(self, value):
-=======
     def encode_value(self, value):
         """
         Convert the given value to its JSON representation. Overriding methods should
@@ -125,7 +119,6 @@
         return value
 
     def decode_value(self, value):
->>>>>>> 1354c647
         """
         Convert the given value from the JSON representation to an instance
         that can be passed to the original method as a parameter. Overriding
@@ -275,80 +268,13 @@
         )
 
 
-class EnumParameterSchema(ParameterSchema):
-    """
-    Parameter schema for Enum types.
-    """
-
-    def __init__(self, parameter: Parameter, docstring: str = None):
-        super().__init__(parameter, docstring)
-        self.enum_names = [e.name for e in parameter.annotation]
-
-    @staticmethod
-    def matches(parameter: Parameter) -> bool:
-        return (
-            parameter.annotation != parameter.empty
-            and isclass(parameter.annotation)
-            and issubclass(parameter.annotation, Enum)
-        )
-
-    def _add_type(self, schema: dict):
-        schema["type"] = TYPE_MAP["str"]
-
-    def _add_enum(self, schema: dict):
-        schema["enum"] = self.enum_names
-
-    def parse_value(self, value):
-        """
-        Convert an enum name to an instance of the enum type.
-
-        :param value: The enum name to be converted
-        """
-        if value in self.enum_names:
-            # Convert to an enum instance
-            return self.parameter.annotation[value]
-
-        # The user is invoking the method directly
-        return value
-
-
-class LiteralParameterSchema(ParameterSchema):
-    """
-    Parameter schema for typing.Literal types.
-    """
-
-    def __init__(self, parameter: Parameter, docstring: str = None):
-        super().__init__(parameter, docstring)
-        self.enum_values = list(typing.get_args(parameter.annotation))
-
-    @staticmethod
-    def matches(parameter: Parameter) -> bool:
-        return (
-            parameter.annotation != parameter.empty
-            and typing.get_origin(parameter.annotation) is typing.Literal
-        )
-
-    def _add_type(self, schema: dict):
-        schema["type"] = TYPE_MAP.get(type(self.enum_values[0]).__name__, "object")
-
-    def _add_enum(self, schema: dict):
-        schema["enum"] = self.enum_values
-
-
 # Order matters: specific classes should appear before more generic ones;
 # for example, ListParameterSchema must precede ValueTypeSchema,
 # as they both match list types
 PARAMETER_SCHEMAS = [
-<<<<<<< HEAD
-    OptionalParameterSchema,
-    LiteralParameterSchema,
-    EnumParameterSchema,
-    ListParameterSchema,
-=======
     OptionalTypeParameterSchema,
     LiteralTypeParameterSchema,
     EnumTypeParameterSchema,
     ListTypeParameterSchema,
->>>>>>> 1354c647
     ValueTypeSchema,
 ]